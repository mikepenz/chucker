# Change Log

## Version 3.1.0 *(2020-01-24)*

This is a new minor release of Chucker. Please note that this minor release contains multiple new features (see below) as well as multiple bugfixes. 

### Summary of Changes

* The library is now fully converted to Kotlin and migrated to AndroidX!
* The whole UI has been revamped to support Dark Theme which follows your device theme.
* The Response/Request Body is now displayed in a `RecyclerView`, drastically improving performances on big payloads.
* HTTP Response/Request Body can now be saved in file.
* Notifications for Throwable and HTTP Traffic are now going into separate channels.
* A lot of classes inside the `.internal` package have restricted visibility (from public to internal). Also, resources like strings, dimens and drawables from Chucker won't appear in your autocomplete suggestions.

### Bugfixes

* Fixed ANRs during big response payloads processing.
* Fixed contentType response formatting.
* Fixed notifications importance in Android Q.
* Fixed date formatting in transaction overview.
* Fixed visibility of internal library classes and resources.
* Fixed XML formatting crash

### Dependency Updates

- Updated Kotlin to 1.3.61
- Updated Retrofit to 2.6.4
- Updated Room to 2.2.3
- Updated OkHttp to 3.12.6
- Updated Gson to 2.8.6
- Updated Dokka to 0.10.0
- Updated KtLint to 9.1.1
- Updated Gradle wrapper to 6.1
- Updated Android Gradle plugin to 3.5.3

#### Credits

This release was possible thanks to the contribution of:

@christopherniksch
@yoavst 
@psh
@kmayoral
@vbuberen
@dcampogiani 
@ullas-jain
@rakshit444
@olivierperez
@p-schneider
@Volfor
@cortinico
@koral--
@redwarp
@uOOOO
@sprohaszka 
@PaulWoitaschek 


## Version 3.0.1 *(2019-08-16)*

This is a hotfix release for Chucker `3.0.0`.

### Summary of Changes

* Fix: [#96] Limit size of binary image to 1 million bytes.

### Credits

This release was possible thanks to the contribution of: @redwarp


## Version 3.0.0 *(2019-08-12)*

<<<<<<< HEAD
Version 3.0.1 *(2019-08-16)*
----------------------------

This is a hotfix release for Chucker `3.0.0`.

**Summary of Changes**

* Fix: [#96] Limit size of binary image to 1 million bytes.

**Contributors**

This release was possible thanks to the contribution of: @redwarp


Version 3.0.0 *(2019-08-12)*
----------------------------
=======
>>>>>>> 1b4da1b8

This is a new major release of Chucker. Please note that this major release contains multiple new features (see below) as well as several breaking changes. Please refer to the [migration guide](/docs/migrating-from-2.0.md) if you need support in migrating from `2.x` -> `3.0.0` or feel free to open an issue.

### Summary of Changes

* Chucker DB is now using [Room](https://developer.android.com/topic/libraries/architecture/room) instead of [Cupboard](https://bitbucket.org/littlerobots/cupboard/wiki/Home) as ORM.
* The public api of Chucker (classes in `com.chuckerteam.chucker.api`) is now rewritten in Kotlin.
* Classes inside the `.internal` package should now not be considered part of the public api and expect them to change without major version bump.
* Removed usage of `okhttp3.internal` methods.
* General UI update of the library (new using ConstraintLayout)
* Added support to render images in Response page.
* Added support to search and highlight text in the Http Response body.
* We moved the artifact from JCenter to JitPack

### Contributors

This release was possible thanks to the contribution of:

@alorma
@Ashok-Varma
@cortinico
@koral--
@olivierperez
@OlliZi
@PaulWoitaschek
@psh
@redwarp
@uOOOO

## Version 2.0.4 *(2019-05-18)*

 * Fix: [#27] no-op Chuck#init method is missing

## Version 2.0.3 *(2018-11-28)*

 * Fix: [#20] Changed SqLite DB Version Number 3 -> 4

## Version 2.0.2 *(2018-11-14)*

 * Fix: [#5] Empty Content-Encoding are allowed again

## Version 2.0.1 *(2018-11-05)*

 * New: Adds a class ChuckCollector that can be used out of ChuckInterceptor.
 * New: Chucker can now collect throwables.
 * New: Adds a notification for throwables.
 * New: Adds screens for throwables.
 * New: Transaction class offers a fluent writing.
 * New: Adds Chuck.registerDefaultCrashHanlder for **debugging purpose only**.
 * Breaking: Chuck.getLaunchIntent needs one more parameter.
 * Breaking: Built with Android plugin 3.1.x.
 * Breaking: Target SDK version 27.
 * Breaking: Support library 27.1.1.
 * Breaking: API classes are now in package `api`.
 * Misc: Move some internal classes.

## Version 1.1.0 *(2017-08-06)*

 * Fix: Supports apps targeting Android O (API 26).

## Version 1.0.4 *(2017-02-22)*

 * New: Displays uncompressed gzip encoded request/response bodies when used as a network interceptor.

## Version 1.0.3 *(2017-02-14)*

 * New: Adds a maximum content length threshold, beyond which bodies are truncated.
 * New: Adds a data retention length property and cleanup task.
 * New: Adds a clear action to the notification.
 * Fix: Mitigates against CursorWindow blowout when transactions are large.

## Version 1.0.2 *(2017-02-10)*

 * Fix: Added Proguard rule for compat SearchView.
 * Fix: Null search query displaying invalid results.

## Version 1.0.1 *(2017-02-09)*

 * New: Adds a search action which filters on request path or response code.
 * New: Adds a transaction count to the notification.
 * Fix: Limits the size of the static transaction buffer correctly.

## Version 1.0.0 *(2017-02-07)*

Initial release.

[#4]: https://github.com/ChuckerTeam/chucker/pull/4
[#5]: https://github.com/ChuckerTeam/chucker/pull/5
[#6]: https://github.com/ChuckerTeam/chucker/pull/6
[#10]: https://github.com/ChuckerTeam/chucker/pull/10
[#16]: https://github.com/ChuckerTeam/chucker/pull/16
[#17]: https://github.com/ChuckerTeam/chucker/pull/17
[#20]: https://github.com/ChuckerTeam/chucker/pull/20
[#21]: https://github.com/ChuckerTeam/chucker/pull/21
[#22]: https://github.com/ChuckerTeam/chucker/pull/22
[#23]: https://github.com/ChuckerTeam/chucker/pull/23
[#24]: https://github.com/ChuckerTeam/chucker/pull/24
[#25]: https://github.com/ChuckerTeam/chucker/pull/25
[#27]: https://github.com/ChuckerTeam/chucker/pull/27
[#28]: https://github.com/ChuckerTeam/chucker/pull/28
[#29]: https://github.com/ChuckerTeam/chucker/pull/29
[#33]: https://github.com/ChuckerTeam/chucker/pull/33
[#34]: https://github.com/ChuckerTeam/chucker/pull/34
[#35]: https://github.com/ChuckerTeam/chucker/pull/35
[#36]: https://github.com/ChuckerTeam/chucker/pull/36
[#38]: https://github.com/ChuckerTeam/chucker/pull/38
[#39]: https://github.com/ChuckerTeam/chucker/pull/39
[#40]: https://github.com/ChuckerTeam/chucker/pull/40
[#41]: https://github.com/ChuckerTeam/chucker/pull/41
[#42]: https://github.com/ChuckerTeam/chucker/pull/42
[#44]: https://github.com/ChuckerTeam/chucker/pull/44
[#47]: https://github.com/ChuckerTeam/chucker/pull/47
[#48]: https://github.com/ChuckerTeam/chucker/pull/48
[#49]: https://github.com/ChuckerTeam/chucker/pull/49
[#50]: https://github.com/ChuckerTeam/chucker/pull/50
[#51]: https://github.com/ChuckerTeam/chucker/pull/51
[#53]: https://github.com/ChuckerTeam/chucker/pull/53
[#54]: https://github.com/ChuckerTeam/chucker/pull/54
[#59]: https://github.com/ChuckerTeam/chucker/pull/59
[#62]: https://github.com/ChuckerTeam/chucker/pull/62
[#63]: https://github.com/ChuckerTeam/chucker/pull/63
[#65]: https://github.com/ChuckerTeam/chucker/pull/65
[#66]: https://github.com/ChuckerTeam/chucker/pull/66
[#67]: https://github.com/ChuckerTeam/chucker/pull/67
[#71]: https://github.com/ChuckerTeam/chucker/pull/71
[#72]: https://github.com/ChuckerTeam/chucker/pull/72
[#75]: https://github.com/ChuckerTeam/chucker/pull/75
[#77]: https://github.com/ChuckerTeam/chucker/pull/77
[#81]: https://github.com/ChuckerTeam/chucker/pull/81
[#86]: https://github.com/ChuckerTeam/chucker/pull/86
[#87]: https://github.com/ChuckerTeam/chucker/pull/87
<<<<<<< HEAD
[#96]: https://github.com/ChuckerTeam/chucker/pull/96
=======
[#96]: https://github.com/ChuckerTeam/chucker/pull/96
[#85]: https://github.com/ChuckerTeam/chucker/pull/85
[#90]: https://github.com/ChuckerTeam/chucker/pull/90
[#98]: https://github.com/ChuckerTeam/chucker/pull/98
[#99]: https://github.com/ChuckerTeam/chucker/pull/99
[#101]: https://github.com/ChuckerTeam/chucker/pull/101
[#103]: https://github.com/ChuckerTeam/chucker/pull/103
[#104]: https://github.com/ChuckerTeam/chucker/pull/104
[#107]: https://github.com/ChuckerTeam/chucker/pull/107
[#108]: https://github.com/ChuckerTeam/chucker/pull/108
[#109]: https://github.com/ChuckerTeam/chucker/pull/109
[#111]: https://github.com/ChuckerTeam/chucker/pull/111
[#112]: https://github.com/ChuckerTeam/chucker/pull/112
[#114]: https://github.com/ChuckerTeam/chucker/pull/114
[#118]: https://github.com/ChuckerTeam/chucker/pull/118
[#119]: https://github.com/ChuckerTeam/chucker/pull/119
[#120]: https://github.com/ChuckerTeam/chucker/pull/120
[#121]: https://github.com/ChuckerTeam/chucker/pull/121
[#122]: https://github.com/ChuckerTeam/chucker/pull/122
[#123]: https://github.com/ChuckerTeam/chucker/pull/123
[#125]: https://github.com/ChuckerTeam/chucker/pull/125
[#126]: https://github.com/ChuckerTeam/chucker/pull/126
[#127]: https://github.com/ChuckerTeam/chucker/pull/127
[#130]: https://github.com/ChuckerTeam/chucker/pull/130
[#131]: https://github.com/ChuckerTeam/chucker/pull/131
[#132]: https://github.com/ChuckerTeam/chucker/pull/132
[#133]: https://github.com/ChuckerTeam/chucker/pull/133
[#135]: https://github.com/ChuckerTeam/chucker/pull/135
[#136]: https://github.com/ChuckerTeam/chucker/pull/136
[#137]: https://github.com/ChuckerTeam/chucker/pull/137
[#138]: https://github.com/ChuckerTeam/chucker/pull/138
[#139]: https://github.com/ChuckerTeam/chucker/pull/139
[#142]: https://github.com/ChuckerTeam/chucker/pull/142
[#143]: https://github.com/ChuckerTeam/chucker/pull/143
[#144]: https://github.com/ChuckerTeam/chucker/pull/144
[#145]: https://github.com/ChuckerTeam/chucker/pull/145
[#146]: https://github.com/ChuckerTeam/chucker/pull/146
[#147]: https://github.com/ChuckerTeam/chucker/pull/147
[#148]: https://github.com/ChuckerTeam/chucker/pull/148
[#149]: https://github.com/ChuckerTeam/chucker/pull/149
[#150]: https://github.com/ChuckerTeam/chucker/pull/150
[#153]: https://github.com/ChuckerTeam/chucker/pull/153
[#156]: https://github.com/ChuckerTeam/chucker/pull/156
[#160]: https://github.com/ChuckerTeam/chucker/pull/160
[#162]: https://github.com/ChuckerTeam/chucker/pull/162
[#165]: https://github.com/ChuckerTeam/chucker/pull/165
[#167]: https://github.com/ChuckerTeam/chucker/pull/167
[#169]: https://github.com/ChuckerTeam/chucker/pull/169
[#170]: https://github.com/ChuckerTeam/chucker/pull/170
[#171]: https://github.com/ChuckerTeam/chucker/pull/171
[#172]: https://github.com/ChuckerTeam/chucker/pull/172
[#173]: https://github.com/ChuckerTeam/chucker/pull/173
[#174]: https://github.com/ChuckerTeam/chucker/pull/174
[#175]: https://github.com/ChuckerTeam/chucker/pull/175
[#176]: https://github.com/ChuckerTeam/chucker/pull/176
[#180]: https://github.com/ChuckerTeam/chucker/pull/180
[#181]: https://github.com/ChuckerTeam/chucker/pull/181
[#182]: https://github.com/ChuckerTeam/chucker/pull/182
[#183]: https://github.com/ChuckerTeam/chucker/pull/183
[#185]: https://github.com/ChuckerTeam/chucker/pull/185
[#186]: https://github.com/ChuckerTeam/chucker/pull/186
[#188]: https://github.com/ChuckerTeam/chucker/pull/188
[#189]: https://github.com/ChuckerTeam/chucker/pull/189
[#190]: https://github.com/ChuckerTeam/chucker/pull/190
[#191]: https://github.com/ChuckerTeam/chucker/pull/191
[#193]: https://github.com/ChuckerTeam/chucker/pull/193
[#196]: https://github.com/ChuckerTeam/chucker/pull/196
[#198]: https://github.com/ChuckerTeam/chucker/pull/198
[#201]: https://github.com/ChuckerTeam/chucker/pull/201
>>>>>>> 1b4da1b8
<|MERGE_RESOLUTION|>--- conflicted
+++ resolved
@@ -71,26 +71,6 @@
 
 
 ## Version 3.0.0 *(2019-08-12)*
-
-<<<<<<< HEAD
-Version 3.0.1 *(2019-08-16)*
-----------------------------
-
-This is a hotfix release for Chucker `3.0.0`.
-
-**Summary of Changes**
-
-* Fix: [#96] Limit size of binary image to 1 million bytes.
-
-**Contributors**
-
-This release was possible thanks to the contribution of: @redwarp
-
-
-Version 3.0.0 *(2019-08-12)*
-----------------------------
-=======
->>>>>>> 1b4da1b8
 
 This is a new major release of Chucker. Please note that this major release contains multiple new features (see below) as well as several breaking changes. Please refer to the [migration guide](/docs/migrating-from-2.0.md) if you need support in migrating from `2.x` -> `3.0.0` or feel free to open an issue.
 
@@ -222,9 +202,6 @@
 [#81]: https://github.com/ChuckerTeam/chucker/pull/81
 [#86]: https://github.com/ChuckerTeam/chucker/pull/86
 [#87]: https://github.com/ChuckerTeam/chucker/pull/87
-<<<<<<< HEAD
-[#96]: https://github.com/ChuckerTeam/chucker/pull/96
-=======
 [#96]: https://github.com/ChuckerTeam/chucker/pull/96
 [#85]: https://github.com/ChuckerTeam/chucker/pull/85
 [#90]: https://github.com/ChuckerTeam/chucker/pull/90
@@ -293,5 +270,4 @@
 [#193]: https://github.com/ChuckerTeam/chucker/pull/193
 [#196]: https://github.com/ChuckerTeam/chucker/pull/196
 [#198]: https://github.com/ChuckerTeam/chucker/pull/198
-[#201]: https://github.com/ChuckerTeam/chucker/pull/201
->>>>>>> 1b4da1b8
+[#201]: https://github.com/ChuckerTeam/chucker/pull/201